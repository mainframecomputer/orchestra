# Copyright 2024 Mainframe-Orchestra Contributors. Licensed under Apache License 2.0.

import json
import logging
import os
import random
import re
import time
from typing import AsyncGenerator, Dict, Iterator, List, Optional, Tuple, Union

import google.generativeai as genai
import ollama
from anthropic import (
    APIConnectionError as AnthropicConnectionError,
)
from anthropic import (
    APIResponseValidationError as AnthropicResponseValidationError,
)
from anthropic import (
    APIStatusError as AnthropicStatusError,
)
from anthropic import (
    APITimeoutError as AnthropicTimeoutError,
)
from anthropic import (
    AsyncAnthropic,
)
from anthropic import (
    RateLimitError as AnthropicRateLimitError,
)
from groq import Groq
from halo import Halo
from huggingface_hub import InferenceClient
from huggingface_hub.utils import HfHubHTTPError
from openai import (
    APIConnectionError as OpenAIConnectionError,
)
from openai import (
    APIError as OpenAIAPIError,
)
from openai import (
    APITimeoutError as OpenAITimeoutError,
)
from openai import (
    AsyncOpenAI,
    OpenAI,
)
from openai import (
    AuthenticationError as OpenAIAuthenticationError,
)
from openai import (
    BadRequestError as OpenAIBadRequestError,
)
from openai import (
    RateLimitError as OpenAIRateLimitError,
)
from openai.types.chat import ChatCompletion as OpenAIChatCompletion

from .utils.braintrust_utils import wrap_openai

# Import config, fall back to environment variables if not found
try:
    from .config import config
except ImportError:
    import os

    class EnvConfig:
        def __init__(self):
            self.OPENAI_API_KEY = os.getenv("OPENAI_API_KEY")
            self.ANTHROPIC_API_KEY = os.getenv("ANTHROPIC_API_KEY")
            self.GROQ_API_KEY = os.getenv("GROQ_API_KEY")
            self.OPENROUTER_API_KEY = os.getenv("OPENROUTER_API_KEY")
            self.TOGETHERAI_API_KEY = os.getenv("TOGETHERAI_API_KEY")
            self.GEMINI_API_KEY = os.getenv("GEMINI_API_KEY")
            self.DEEPSEEK_API_KEY = os.getenv("DEEPSEEK_API_KEY")
            self.HF_TOKEN = os.getenv("HF_TOKEN")

    config = EnvConfig()

# Global settings
verbosity = False
debug = False

# Retry settings
MAX_RETRIES = 3
BASE_DELAY = 1
MAX_DELAY = 10

# Setup logging
logger = logging.getLogger("mainframe-orchestra")
log_level = os.getenv("ORCHESTRA_LOG_LEVEL", "INFO").upper()
logger.setLevel(getattr(logging, log_level, logging.INFO))

# Configure third-party loggers
logging.getLogger("httpcore").setLevel(logging.WARNING)
logging.getLogger("httpx").setLevel(logging.WARNING)
logging.getLogger("openai").setLevel(logging.WARNING)
logging.getLogger("asyncio").setLevel(logging.WARNING)
logging.getLogger("anthropic").setLevel(logging.WARNING)
logging.getLogger("groq").setLevel(logging.WARNING)
logging.getLogger("groq._base_client").setLevel(logging.WARNING)

# Ensure we have at least a console handler if none exists
if not logger.handlers:
    # Console handler - keep it clean for user output
    console_handler = logging.StreamHandler()
    console_handler.setFormatter(logging.Formatter("%(message)s"))
    logger.addHandler(console_handler)

    # Setup file logging if ORCHESTRA_LOG_FILE is set
    log_file = os.getenv("ORCHESTRA_LOG_FILE")
    if log_file:
        file_handler = logging.FileHandler(log_file)
        file_handler.setFormatter(
            logging.Formatter(
                "%(asctime)s [%(levelname)s] %(name)s: %(message)s", datefmt="%Y-%m-%d %H:%M:%S"
            )
        )
        file_handler.setLevel(logging.DEBUG)  # File logs capture everything
        logger.addHandler(file_handler)


def set_verbosity(value: Union[str, bool, int]):
    global verbosity, debug
    if isinstance(value, str):
        value = value.lower()
        if value in ["debug", "2"]:
            verbosity = True
            debug = True
            logger.setLevel(logging.DEBUG)
        elif value in ["true", "1"]:
            verbosity = True
            debug = False
            logger.setLevel(logging.INFO)
        else:
            verbosity = False
            debug = False
            logger.setLevel(logging.WARNING)
    elif isinstance(value, bool):
        verbosity = value
        debug = False
        logger.setLevel(logging.INFO if value else logging.WARNING)
    elif isinstance(value, int):
        if value == 2:
            verbosity = True
            debug = True
            logger.setLevel(logging.DEBUG)
        elif value == 1:
            verbosity = True
            debug = False
            logger.setLevel(logging.INFO)
        else:
            verbosity = False
            debug = False
            logger.setLevel(logging.WARNING)


def parse_json_response(response: str) -> dict:
    """
    Parse a JSON response, handling potential formatting issues.

    Args:
        response (str): The JSON response string to parse.

    Returns:
        dict: The parsed JSON data.

    Raises:
        ValueError: If the JSON cannot be parsed after multiple attempts.
    """
    # First attempt: Try to parse the entire response
    try:
        return json.loads(response)
    except json.JSONDecodeError:
        # Second attempt: Find the first complete JSON object
        json_pattern = r"(\{(?:[^{}]|(?:\{[^{}]*\}))*\})"
        json_matches = re.finditer(json_pattern, response, re.DOTALL)

        for match in json_matches:
            try:
                result = json.loads(match.group(1))
                # Validate it's a dict and has expected structure
                if isinstance(result, dict):
                    return result
            except json.JSONDecodeError:
                continue

        # Third attempt: Try to cleave strings before and after JSON
        cleaved_json = response.strip().lstrip("`").rstrip("`")
        try:
            return json.loads(cleaved_json)
        except json.JSONDecodeError as e:
            logger.warning(f"All JSON parsing attempts failed: {e}")
            raise ValueError(f"Invalid JSON structure: {e}")


class OpenaiModels:
    """
    Class containing methods for interacting with OpenAI models.
    """

    @staticmethod
    def _transform_o1_messages(
        messages: List[Dict[str, str]], require_json_output: bool = False
    ) -> List[Dict[str, str]]:
        """
        Transform messages for o1 models by handling system messages and JSON requirements.

        Args:
            messages (List[Dict[str, str]]): Original messages array
            require_json_output (bool): Whether JSON output is required

        Returns:
            List[Dict[str, str]]: Modified messages array for o1 models
        """
        modified_messages = []
        system_content = ""

        # Extract system message if present
        for msg in messages:
            if msg["role"] == "system":
                system_content = msg["content"]
                break

        # Add system content as a user message if present
        if system_content:
            modified_messages.append(
                {"role": "user", "content": f"[System Instructions]\n{system_content}"}
            )

        # Process remaining messages
        for msg in messages:
            if msg["role"] == "system":
                continue
            elif msg["role"] == "user":
                content = msg["content"]
                if require_json_output and msg == messages[-1]:  # If this is the last user message
                    content += "\n\nDo NOT include backticks, language declarations, or commentary before or after the JSON content."
                modified_messages.append({"role": "user", "content": content})
            else:
                modified_messages.append(msg)

        return modified_messages

    @staticmethod
    async def send_openai_request(
        model: str = "",
        image_data: Union[List[str], str, None] = None,
        temperature: float = 0.7,
        max_tokens: int = 4000,
        require_json_output: bool = False,
        messages: Optional[List[Dict[str, str]]] = None,
        stream: bool = False,
    ) -> Union[Tuple[str, Optional[Exception]], Iterator[str]]:
        """
        Sends a request to an OpenAI model asynchronously and handles retries.

        Args:
            model (str): The model name.
            image_data (Union[List[str], str, None], optional): Image data if any.
            temperature (float, optional): Sampling temperature.
            max_tokens (int, optional): Maximum tokens in the response.
            require_json_output (bool, optional): If True, requests JSON output.
            messages (List[Dict[str, str]], optional): Direct messages to send to the API.
            stream (bool, optional): If True, enables streaming of responses.

        Returns:
            Union[Tuple[str, Optional[Exception]], Iterator[str]]: The response text and any exception encountered, or an iterator for streaming.
        """

        # Add check for non-streaming models (currently only o1 models) at the start
        if stream and model in ["o1-mini", "o1-preview"]:
            logger.error(
                f"Streaming is not supported for {model}. Falling back to non-streaming request."
            )
            stream = False

        spinner = Halo(text="Sending request to OpenAI...", spinner="dots")
        spinner.start()

        try:
            api_key = config.validate_api_key("OPENAI_API_KEY")
            client = wrap_openai(AsyncOpenAI(api_key=api_key))
            if not client.api_key:
                raise ValueError("OpenAI API key not found in environment variables.")

            # Handle all o1-specific modifications
            if model in ["o1-mini", "o1-preview"]:
                messages = OpenaiModels._transform_o1_messages(messages, require_json_output)
                request_params = {
                    "model": model,
                    "messages": messages,
                    "max_completion_tokens": max_tokens,
                }
            else:
                request_params = {
                    "model": model,
                    "messages": messages,
                    "max_tokens": max_tokens,
                    "temperature": temperature,
                }
                if require_json_output:
                    request_params["response_format"] = {"type": "json_object"}

            # Log all request details including parameters
            logger.debug(
                f"[LLM] OpenAI ({model}) Request: {json.dumps({'messages': messages, 'temperature': temperature, 'max_tokens': max_tokens, 'require_json_output': require_json_output, 'stream': stream}, separators=(',', ':'))}"
            )

            if stream:
                spinner.stop()  # Stop spinner before streaming

                async def stream_generator():
                    full_message = ""
                    logger.debug("Stream started")
                    try:
                        stream_params = {**request_params, "stream": True}
                        response = await client.chat.completions.create(**stream_params)
                        async for chunk in response:
                            if chunk.choices[0].delta.content:
                                content = chunk.choices[0].delta.content
                                full_message += content
                                yield content
                        logger.debug(f"Stream complete: {full_message}")
                    except OpenAIAuthenticationError as e:
                        logger.error(
                            f"Authentication failed: Please check your OpenAI API key. Error: {str(e)}"
                        )
                        yield ""
                    except OpenAIBadRequestError as e:
                        logger.error(f"Invalid request parameters: {str(e)}")
                        yield ""
                    except (OpenAIConnectionError, OpenAITimeoutError) as e:
                        logger.error(f"Connection error: {str(e)}")
                        yield ""
                    except OpenAIRateLimitError as e:
                        logger.error(f"Rate limit exceeded: {str(e)}")
                        yield ""
                    except OpenAIAPIError as e:
                        logger.error(f"OpenAI API error: {str(e)}")
                        yield ""
                    except Exception as e:
                        logger.error(f"An unexpected error occurred during streaming: {e}")
                        yield ""

                return stream_generator()

            # Non-streaming logic
            spinner.text = f"Waiting for {model} response..."
            response: OpenAIChatCompletion = await client.chat.completions.create(**request_params)

            content = response.choices[0].message.content
            spinner.succeed("Request completed")

            try:
                # Attempt to parse the API response as JSON and reformat it as compact, single-line JSON.
                compact_response = json.dumps(json.loads(content.strip()), separators=(",", ":"))
            except ValueError:
                # If it's not JSON, preserve newlines but clean up extra whitespace within lines
                lines = content.strip().splitlines()
                compact_response = "\n".join(line.strip() for line in lines)

            logger.debug(f"API Response: {compact_response}")
            return compact_response, None

        except OpenAIAuthenticationError as e:
            spinner.fail("Authentication failed")
            logger.error(
                f"Authentication failed: Please check your OpenAI API key. Error: {str(e)}"
            )
            return "", e
        except OpenAIBadRequestError as e:
            spinner.fail("Invalid request")
            logger.error(f"Invalid request parameters: {str(e)}")
            return "", e
        except (OpenAIConnectionError, OpenAITimeoutError) as e:
            spinner.fail("Connection failed")
            logger.error(f"Connection error: {str(e)}")
            return "", e
        except OpenAIRateLimitError as e:
            spinner.fail("Rate limit exceeded")
            logger.error(f"Rate limit exceeded: {str(e)}")
            return "", e
        except OpenAIAPIError as e:
            spinner.fail("API Error")
            logger.error(f"OpenAI API error: {str(e)}")
            return "", e
        except Exception as e:
            spinner.fail("Request failed")
            logger.error(f"Unexpected error: {str(e)}")
            return "", e
        finally:
            if spinner.spinner_id:  # Check if spinner is still running
                spinner.stop()

    @staticmethod
    def custom_model(model_name: str):
        async def wrapper(
            image_data: Union[List[str], str, None] = None,
            temperature: float = 0.7,
            max_tokens: int = 4000,
            require_json_output: bool = False,
            messages: Optional[List[Dict[str, str]]] = None,
            stream: bool = False,
        ) -> Tuple[str, Optional[Exception]]:
            return await OpenaiModels.send_openai_request(
                model=model_name,
                image_data=image_data,
                temperature=temperature,
                max_tokens=max_tokens,
                require_json_output=require_json_output,
                messages=messages,
                stream=stream,
            )

        return wrapper

    # Model-specific methods using custom_model
    gpt_4_turbo = custom_model("gpt-4-turbo")
    gpt_3_5_turbo = custom_model("gpt-3.5-turbo")
    gpt_4 = custom_model("gpt-4")
    gpt_4o = custom_model("gpt-4o")
    gpt_4o_mini = custom_model("gpt-4o-mini")
    o1_mini = custom_model("o1-mini")
    o1_preview = custom_model("o1-preview")
    gpt_4_5_preview = custom_model("gpt-4.5-preview")


class AnthropicModels:
    """
    Class containing methods for interacting with Anthropic models using the Messages API.
    """

    @staticmethod
    async def send_anthropic_request(
        model: str = "",
        image_data: Union[List[str], str, None] = None,
        temperature: float = 0.7,
        max_tokens: int = 4000,
        require_json_output: bool = False,
        messages: Optional[List[Dict[str, str]]] = None,
        stop_sequences: Optional[List[str]] = None,
        stream: bool = False,
    ) -> Union[Tuple[str, Optional[Exception]], AsyncGenerator[str, None]]:
        """
        Sends an asynchronous request to an Anthropic model using the Messages API format.
        """
        spinner = Halo(text="Sending request to Anthropic...", spinner="dots")
        spinner.start()

        try:
            api_key = config.validate_api_key("ANTHROPIC_API_KEY")
            client = AsyncAnthropic(api_key=api_key)
            if not client.api_key:
                raise ValueError("Anthropic API key not found in environment variables.")

            # Convert OpenAI format messages to Anthropic Messages API format
            anthropic_messages = []
            system_message = None

            # Process provided messages or create from prompts
            if messages:
                for msg in messages:
                    role = msg["role"]
                    content = msg["content"]

                    # Handle system messages separately
                    if role == "system":
                        system_message = content  # Store the system message from messages
                    elif role == "user":
                        anthropic_messages.append({"role": "user", "content": content})
                    elif role == "assistant":
                        anthropic_messages.append({"role": "assistant", "content": content})
                    elif role == "function":
                        anthropic_messages.append(
                            {"role": "user", "content": f"Function result: {content}"}
                        )

            # Handle image data if present
            if image_data:
                if isinstance(image_data, str):
                    image_data = [image_data]

                # Add images to the last user message or create new one
                last_msg = (
                    anthropic_messages[-1]
                    if anthropic_messages
                    else {"role": "user", "content": []}
                )
                if last_msg["role"] != "user":
                    last_msg = {"role": "user", "content": []}
                    anthropic_messages.append(last_msg)

                # Convert content to list if it's a string
                if isinstance(last_msg["content"], str):
                    last_msg["content"] = [{"type": "text", "text": last_msg["content"]}]
                elif not isinstance(last_msg["content"], list):
                    last_msg["content"] = []

                # Add each image
                for img in image_data:
                    last_msg["content"].append(
                        {
                            "type": "image",
                            "source": {
                                "type": "base64",
                                "media_type": "image/jpeg",  # Adjust based on your needs
                                "data": img,
                            },
                        }
                    )
            # Log request details
            logger.debug(
                f"[LLM] Anthropic ({model}) Request: {json.dumps({'system_message': system_message, 'messages': anthropic_messages, 'temperature': temperature, 'max_tokens': max_tokens, 'stop_sequences': stop_sequences}, separators=(',', ':'))}"
            )

            # Handle streaming
            if stream:
                spinner.stop()  # Stop spinner before streaming

                async def stream_generator():
                    full_message = ""
                    logger.debug("Stream started")
                    try:
                        response = await client.messages.create(
                            model=model,
                            messages=anthropic_messages,
                            system=system_message,
                            temperature=temperature,
                            max_tokens=max_tokens,
                            stop_sequences=stop_sequences if stop_sequences else None,
                            stream=True,
                        )
                        async for chunk in response:
                            if chunk.type == "content_block_delta":
                                if chunk.delta.type == "text_delta":
                                    content = chunk.delta.text
                                    full_message += content
                                    yield content
                            elif chunk.type == "message_delta":
                                # When a stop_reason is provided, log it without per-chunk verbosity
                                if chunk.delta.stop_reason:
                                    logger.debug(
                                        f"Message delta stop reason: {chunk.delta.stop_reason}"
                                    )
                            elif chunk.type == "error":
                                logger.error(f"Stream error: {chunk.error}")
                                break
                        logger.debug("Stream complete")
                        logger.debug(f"Final message: {full_message}")
                    except (AnthropicConnectionError, AnthropicTimeoutError) as e:
                        logger.error(f"Connection error during streaming: {str(e)}", exc_info=True)
                        yield ""
                    except AnthropicRateLimitError as e:
                        logger.error(
                            f"Rate limit exceeded during streaming: {str(e)}", exc_info=True
                        )
                        yield ""
                    except AnthropicStatusError as e:
                        logger.error(f"API status error during streaming: {str(e)}", exc_info=True)
                        yield ""
                    except AnthropicResponseValidationError as e:
                        logger.error(
                            f"Invalid response format during streaming: {str(e)}", exc_info=True
                        )
                        yield ""
                    except ValueError as e:
                        logger.error(
                            f"Configuration error during streaming: {str(e)}", exc_info=True
                        )
                        yield ""
                    except Exception as e:
                        logger.error(
                            f"An unexpected error occurred during streaming: {e}", exc_info=True
                        )
                        yield ""

                return stream_generator()

            # Non-streaming logic
            spinner.text = f"Waiting for {model} response..."
            response = await client.messages.create(
                model=model,
                messages=anthropic_messages,
                system=system_message,
                temperature=temperature,
                max_tokens=max_tokens,
                stop_sequences=stop_sequences if stop_sequences else None,
            )

            content = response.content[0].text if response.content else ""
            spinner.succeed("Request completed")
            # For non-JSON responses, keep original formatting but make single line
            logger.debug(f"[LLM] API Response: {' '.join(content.strip().splitlines())}")
            return content.strip(), None

        except (AnthropicConnectionError, AnthropicTimeoutError) as e:
            spinner.fail("Connection failed")
            logger.error(f"Connection error: {str(e)}", exc_info=True)
            return "", e
        except AnthropicRateLimitError as e:
            spinner.fail("Rate limit exceeded")
            logger.error(f"Rate limit exceeded: {str(e)}", exc_info=True)
            return "", e
        except AnthropicStatusError as e:
            spinner.fail("API Status Error")
            logger.error(f"API Status Error: {str(e)}", exc_info=True)
            return "", e
        except AnthropicResponseValidationError as e:
            spinner.fail("Invalid Response Format")
            logger.error(f"Invalid response format: {str(e)}", exc_info=True)
            return "", e
        except ValueError as e:
            spinner.fail("Configuration Error")
            logger.error(f"Configuration error: {str(e)}", exc_info=True)
            return "", e
        except Exception as e:
            spinner.fail("Request failed")
            logger.error(f"Unexpected error: {str(e)}", exc_info=True)
            return "", e
        finally:
            if spinner.spinner_id:  # Check if spinner is still running
                spinner.stop()

    @staticmethod
    def custom_model(model_name: str):
        async def wrapper(
            image_data: Union[List[str], str, None] = None,
            temperature: float = 0.7,
            max_tokens: int = 4000,
            require_json_output: bool = False,
            messages: Optional[List[Dict[str, str]]] = None,
            stop_sequences: Optional[List[str]] = None,
            stream: bool = False,  # Add stream parameter
        ) -> Union[
            Tuple[str, Optional[Exception]], AsyncGenerator[str, None]
        ]:  # Update return type
            return await AnthropicModels.send_anthropic_request(
                model=model_name,
                image_data=image_data,
                temperature=temperature,
                max_tokens=max_tokens,
                require_json_output=require_json_output,
                messages=messages,
                stop_sequences=stop_sequences,
                stream=stream,  # Pass stream parameter
            )

        return wrapper

    # Model-specific methods using custom_model
    opus = custom_model("claude-3-opus-latest")
    sonnet = custom_model("claude-3-sonnet-20240229")
    haiku = custom_model("claude-3-haiku-20240307")
    sonnet_3_5 = custom_model("claude-3-5-sonnet-latest")
    haiku_3_5 = custom_model("claude-3-5-haiku-latest")
    sonnet_3_7 = custom_model("claude-3-7-sonnet-latest")


class OpenrouterModels:
    """
    Class containing methods for interacting with OpenRouter models.
    """

    @staticmethod
    async def send_openrouter_request(
        model: str = "",
        image_data: Union[List[str], str, None] = None,
        temperature: float = 0.7,
        max_tokens: int = 4000,
        require_json_output: bool = False,
        messages: Optional[List[Dict[str, str]]] = None,
        stream: bool = False,
    ) -> Union[Tuple[str, Optional[Exception]], Iterator[str]]:
        """
        Sends a request to OpenRouter API asynchronously and handles retries.
        """
        spinner = Halo(text="Sending request to OpenRouter...", spinner="dots")
        spinner.start()

        try:
            client = wrap_openai(AsyncOpenAI(
                base_url="https://openrouter.ai/api/v1", api_key=config.OPENROUTER_API_KEY
            ))
            if not client.api_key:
                raise ValueError("OpenRouter API key not found in environment variables.")

            # Log request details including parameters
            logger.debug(
                f"[LLM] OpenRouter ({model}) Request: {json.dumps({'messages': messages, 'temperature': temperature, 'max_tokens': max_tokens, 'require_json_output': require_json_output, 'stream': stream}, separators=(',', ':'))}"
            )

            if stream:
                spinner.stop()  # Stop spinner before streaming

                async def stream_generator():
                    full_message = ""
                    logger.debug("Stream started")
                    try:
                        response = await client.chat.completions.create(
                            model=model,
                            messages=messages,
                            temperature=temperature,
                            max_tokens=max_tokens,
                            stream=True,
                            response_format={"type": "json_object"}
                            if require_json_output
                            else None,
                        )
                        async for chunk in response:
                            if chunk.choices[0].delta.content:
                                content = chunk.choices[0].delta.content
                                full_message += content
                                yield content
                        logger.debug("Stream complete")
                        logger.debug(f"Full message: {full_message}")
                        yield "\n"
                    except Exception as e:
                        logger.error(f"An error occurred during streaming: {e}", exc_info=True)
                        yield "\n"

                return stream_generator()

            # Non-streaming logic
            spinner.text = f"Waiting for {model} response..."
            response = await client.chat.completions.create(
                model=model,
                messages=messages,
                temperature=temperature,
                max_tokens=max_tokens,
                response_format={"type": "json_object"} if require_json_output else None,
            )

            content = response.choices[0].message.content
            spinner.succeed("Request completed")

            # Compress the response to single line if it's JSON
            if require_json_output:
                try:
                    json_response = parse_json_response(content)
                    compressed_content = json.dumps(json_response, separators=(",", ":"))
                    logger.debug(f"[LLM] API Response: {compressed_content}")
                    return compressed_content, None
                except ValueError as e:
                    return "", e

            # For non-JSON responses, keep original formatting but make single line
            logger.debug(f"[LLM] API Response: {' '.join(content.strip().splitlines())}")
            return content.strip(), None

        except Exception as e:
            spinner.fail("Request failed")
            logger.error(f"Unexpected error: {str(e)}", exc_info=True)
            return "", e
        finally:
            if spinner.spinner_id:  # Check if spinner is still running
                spinner.stop()

    @staticmethod
    def custom_model(model_name: str):
        async def wrapper(
            image_data: Union[List[str], str, None] = None,
            temperature: float = 0.7,
            max_tokens: int = 4000,
            require_json_output: bool = False,
            messages: Optional[List[Dict[str, str]]] = None,
            stream: bool = False,
        ) -> Union[Tuple[str, Optional[Exception]], Iterator[str]]:
            return await OpenrouterModels.send_openrouter_request(
                model=model_name,
                image_data=image_data,
                temperature=temperature,
                max_tokens=max_tokens,
                require_json_output=require_json_output,
                messages=messages,
                stream=stream,
            )

        return wrapper

    # Model-specific methods using custom_model
    haiku = custom_model("anthropic/claude-3-haiku")
    haiku_3_5 = custom_model("anthropic/claude-3.5-haiku")
    sonnet = custom_model("anthropic/claude-3-sonnet")
    sonnet_3_5 = custom_model("anthropic/claude-3.5-sonnet")
    sonnet_3_7 = custom_model("anthropic/claude-3.7-sonnet")
    opus = custom_model("anthropic/claude-3-opus")
    gpt_3_5_turbo = custom_model("openai/gpt-3.5-turbo")
    gpt_4_turbo = custom_model("openai/gpt-4-turbo")
    gpt_4 = custom_model("openai/gpt-4")
    gpt_4o = custom_model("openai/gpt-4o")
    gpt_4o_mini = custom_model("openai/gpt-4o-mini")
    gpt_4_5_preview = custom_model("openai/gpt-4.5-preview")
    o1_preview = custom_model("openai/o1-preview")
    o1_mini = custom_model("openai/o1-mini")
    gemini_flash_1_5 = custom_model("google/gemini-flash-1.5")
    llama_3_70b_sonar_32k = custom_model("perplexity/llama-3-sonar-large-32k-chat")
    command_r = custom_model("cohere/command-r-plus")
    nous_hermes_2_mistral_7b_dpo = custom_model("nousresearch/nous-hermes-2-mistral-7b-dpo")
    nous_hermes_2_mixtral_8x7b_dpo = custom_model("nousresearch/nous-hermes-2-mixtral-8x7b-dpo")
    nous_hermes_yi_34b = custom_model("nousresearch/nous-hermes-yi-34b")
    qwen_2_72b = custom_model("qwen/qwen-2-72b-instruct")
    mistral_7b = custom_model("mistralai/mistral-7b-instruct")
    mistral_7b_nitro = custom_model("mistralai/mistral-7b-instruct:nitro")
    mixtral_8x7b_instruct = custom_model("mistralai/mixtral-8x7b-instruct")
    mixtral_8x7b_instruct_nitro = custom_model("mistralai/mixtral-8x7b-instruct:nitro")
    mixtral_8x22b_instruct = custom_model("mistralai/mixtral-8x22b-instruct")
    wizardlm_2_8x22b = custom_model("microsoft/wizardlm-2-8x22b")
    neural_chat_7b = custom_model("intel/neural-chat-7b")
    gemma_7b_it = custom_model("google/gemma-7b-it")
    gemini_pro = custom_model("google/gemini-pro")
    llama_3_8b_instruct = custom_model("meta-llama/llama-3-8b-instruct")
    llama_3_70b_instruct = custom_model("meta-llama/llama-3-70b-instruct")
    llama_3_70b_instruct_nitro = custom_model("meta-llama/llama-3-70b-instruct:nitro")
    llama_3_8b_instruct_nitro = custom_model("meta-llama/llama-3-8b-instruct:nitro")
    dbrx_132b_instruct = custom_model("databricks/dbrx-instruct")
    deepseek_coder = custom_model("deepseek/deepseek-coder")
    llama_3_1_70b_instruct = custom_model("meta-llama/llama-3.1-70b-instruct")
    llama_3_1_8b_instruct = custom_model("meta-llama/llama-3.1-8b-instruct")
    llama_3_1_405b_instruct = custom_model("meta-llama/llama-3.1-405b-instruct")
    qwen_2_5_coder_32b_instruct = custom_model("qwen/qwen-2.5-coder-32b-instruct")
    claude_3_5_haiku = custom_model("anthropic/claude-3-5-haiku")
    ministral_8b = custom_model("mistralai/ministral-8b")
    ministral_3b = custom_model("mistralai/ministral-3b")
    llama_3_1_nemotron_70b_instruct = custom_model("nvidia/llama-3.1-nemotron-70b-instruct")
    gemini_flash_1_5_8b = custom_model("google/gemini-flash-1.5-8b")
    llama_3_2_3b_instruct = custom_model("meta-llama/llama-3.2-3b-instruct")


class OllamaModels:
    @staticmethod
    async def call_ollama(
        model: str,
        messages: Optional[List[Dict[str, str]]] = None,
        image_data: Union[List[str], str, None] = None,
        temperature: float = 0.7,
        max_tokens: int = 4000,
        require_json_output: bool = False,
        stream: bool = False,  # Add stream parameter
    ) -> Union[Tuple[str, Optional[Exception]], AsyncGenerator[str, None]]:  # Update return type
        """
        Updated to handle messages array format compatible with Task class.
        """
        logger.debug(
            f"Parameters: model={model}, messages={messages}, image_data={image_data}, temperature={temperature}, max_tokens={max_tokens}, require_json_output={require_json_output}"
        )

        spinner = Halo(text="Sending request to Ollama...", spinner="dots")
        spinner.start()

        try:
            # Process messages into Ollama format
            if not messages:
                messages = []

            # Handle image data by appending to messages
            if image_data:
                logger.debug("Processing image data")
                if isinstance(image_data, str):
                    image_data = [image_data]

                # Add images to the last user message or create new one
                last_msg = next((msg for msg in reversed(messages) if msg["role"] == "user"), None)
                if last_msg:
                    # Append images to existing user message
                    current_content = last_msg["content"]
                    for i, image in enumerate(image_data, start=1):
                        current_content += f"\n<image>{image}</image>"
                    last_msg["content"] = current_content
                else:
                    # Create new message with images
                    image_content = "\n".join(f"<image>{img}</image>" for img in image_data)
                    messages.append({"role": "user", "content": image_content})

            logger.debug(f"Final messages structure: {messages}")

            for attempt in range(MAX_RETRIES):
                logger.debug(f"Attempt {attempt + 1}/{MAX_RETRIES}")
                try:
                    client = ollama.Client()

                    logger.debug(
                        f"[LLM] Ollama ({model}) Request: {json.dumps({'messages': messages, 'temperature': temperature, 'max_tokens': max_tokens, 'require_json_output': require_json_output, 'stream': stream}, separators=(',', ':'))}"
                    )

                    if stream:
                        spinner.stop()  # Stop spinner before streaming

                        async def stream_generator():
                            full_message = ""
                            logger.debug("Stream started")
                            try:
                                response = client.chat(
                                    model=model,
                                    messages=messages,
                                    format="json" if require_json_output else None,
                                    options={"temperature": temperature, "num_predict": max_tokens},
                                    stream=True,
                                )

                                for chunk in response:
                                    if (
                                        chunk
                                        and "message" in chunk
                                        and "content" in chunk["message"]
                                    ):
                                        content = chunk["message"]["content"]
                                        full_message += content
                                        yield content
                                logger.debug("Stream completed")
                                logger.debug(f"Final streamed message: {full_message}")
                            except Exception as e:
                                logger.error(f"Streaming error: {str(e)}")
                                yield ""

                        return stream_generator()

                    # Non-streaming logic
                    response = client.chat(
                        model=model,
                        messages=messages,
                        format="json" if require_json_output else None,
                        options={"temperature": temperature, "num_predict": max_tokens},
                    )

                    response_text = response["message"]["content"]

                    # verbosity printing before json parsing
                    logger.info(f"[LLM] API Response: {response_text.strip()}")

                    if require_json_output:
                        try:
                            json_response = parse_json_response(response_text)
                        except ValueError as e:
                            return "", ValueError(f"Failed to parse response as JSON: {e}")
                        return json.dumps(json_response), None

                    # For non-JSON responses, keep original formatting but make single line
                    logger.debug(
                        f"[LLM] API Response: {' '.join(response_text.strip().splitlines())}"
                    )
                    return response_text.strip(), None

                except ollama.ResponseError as e:
                    logger.error(f"Ollama response error: {e}")
                    logger.debug(f"ResponseError details: {e}")
                    if attempt < MAX_RETRIES - 1:
                        retry_delay = min(MAX_DELAY, BASE_DELAY * (2**attempt))
                        jitter = random.uniform(0, 0.1 * retry_delay)
                        total_delay = retry_delay + jitter
                        logger.info(f"Retrying in {total_delay:.2f} seconds...")
                        time.sleep(total_delay)
                    else:
                        return "", e

                except ollama.RequestError as e:
                    logger.error(f"Ollama request error: {e}")

                    if attempt < MAX_RETRIES - 1:
                        retry_delay = min(MAX_DELAY, BASE_DELAY * (2**attempt))
                        jitter = random.uniform(0, 0.1 * retry_delay)
                        total_delay = retry_delay + jitter
                        logger.info(f"Retrying in {total_delay:.2f} seconds...")
                        time.sleep(total_delay)
                    else:
                        return "", e

                except Exception as e:
                    logger.error(f"An unexpected error occurred: {e}")
                    logger.debug(f"Unexpected error details: {type(e).__name__}, {e}")
                    return "", e

        finally:
            if spinner.spinner_id:  # Check if spinner is still running
                spinner.stop()

        return "", Exception("Max retries reached")

    @staticmethod
    def custom_model(model_name: str):
        async def wrapper(
            messages: Optional[List[Dict[str, str]]] = None,
            image_data: Union[List[str], str, None] = None,
            temperature: float = 0.7,
            max_tokens: int = 4000,
            require_json_output: bool = False,
            stream: bool = False,  # Add stream parameter
        ) -> Union[
            Tuple[str, Optional[Exception]], AsyncGenerator[str, None]
        ]:  # Update return type
            return await OllamaModels.call_ollama(
                model=model_name,
                messages=messages,
                image_data=image_data,
                temperature=temperature,
                max_tokens=max_tokens,
                require_json_output=require_json_output,
                stream=stream,  # Pass stream parameter
            )

        return wrapper


class GroqModels:
    @staticmethod
    async def send_groq_request(
        model: str = "",
        image_data: Union[List[str], str, None] = None,
        temperature: float = 0.7,
        max_tokens: int = 4000,
        require_json_output: bool = False,
        messages: Optional[List[Dict[str, str]]] = None,
        stream: bool = False,
    ) -> Union[Tuple[str, Optional[Exception]], AsyncGenerator[str, None]]:
        """
        Sends a request to Groq using the messages API format.
        """
        spinner = Halo(text="Sending request to Groq...", spinner="dots")
        spinner.start()

        try:
            api_key = config.validate_api_key("GROQ_API_KEY")
            client = wrap_openai(OpenAI(
                base_url="https://api.groq.com/openai/v1",
                api_key=api_key
            ))
            if not client.api_key:
                raise ValueError("Groq API key not found in environment variables.")

            # Log request messages at DEBUG level
            logger.debug(
                f"[LLM] Groq ({model}) Request: {json.dumps({'messages': messages, 'temperature': temperature, 'max_tokens': max_tokens, 'require_json_output': require_json_output, 'stream': stream}, separators=(',', ':'))}"
            )

            if stream:
                spinner.stop()  # Stop spinner before streaming

                async def stream_generator():
                    full_message = ""
                    logger.debug("Stream started")
                    try:
                        response = client.chat.completions.create(
                            model=model,
                            messages=messages,
                            temperature=temperature,
                            max_tokens=max_tokens,
                            response_format={"type": "json_object"}
                            if require_json_output
                            else None,
                            stream=True,
                        )
                        for chunk in response:
                            if chunk.choices[0].delta.content:
                                content = chunk.choices[0].delta.content
                                full_message += content
                                yield content
                        logger.debug("Stream complete")
                        logger.debug(f"Full message: {full_message}")
                    except Exception as e:
                        logger.error(f"An error occurred during streaming: {e}")
                        yield ""

                return stream_generator()

            # Non-streaming logic
            spinner.text = f"Waiting for {model} response..."
            response = client.chat.completions.create(
                model=model,
                messages=messages,
                temperature=temperature,
                max_tokens=max_tokens,
                response_format={"type": "json_object"} if require_json_output else None,
            )

            content = response.choices[0].message.content
            spinner.succeed("Request completed")

            # Compress the response to single line if it's JSON
            if require_json_output:
                try:
                    json_response = parse_json_response(content)
                    compressed_content = json.dumps(json_response, separators=(",", ":"))
                    logger.debug(f"[LLM] API Response: {compressed_content}")
                    return compressed_content, None
                except ValueError as e:
                    return "", e

            # For non-JSON responses, keep original formatting but make single line
            logger.debug(f"[LLM] API Response: {' '.join(content.strip().splitlines())}")
            return content.strip(), None

        except Exception as e:
            spinner.fail("Request failed")
            logger.error(f"Unexpected error: {str(e)}")
            return "", e
        finally:
            if spinner.spinner_id:  # Check if spinner is still running
                spinner.stop()

    @staticmethod
    def custom_model(model_name: str):
        async def wrapper(
            image_data: Union[List[str], str, None] = None,
            temperature: float = 0.7,
            max_tokens: int = 4000,
            require_json_output: bool = False,
            messages: Optional[List[Dict[str, str]]] = None,
            stream: bool = False,
        ) -> Union[Tuple[str, Optional[Exception]], AsyncGenerator[str, None]]:
            return await GroqModels.send_groq_request(
                model=model_name,
                image_data=image_data,
                temperature=temperature,
                max_tokens=max_tokens,
                require_json_output=require_json_output,
                messages=messages,
                stream=stream,
            )

        return wrapper

    gemma2_9b_it = custom_model("gemma2-9b-it")
    llama_3_3_70b_versatile = custom_model("llama-3.3-70b-versatile")
    llama_3_1_8b_instant = custom_model("llama-3.1-8b-instant")
    llama_guard_3_8b = custom_model("llama-guard-3-8b")
    llama3_70b_8192 = custom_model("llama3-70b-8192")
    llama3_8b_8192 = custom_model("llama3-8b-8192")
    mixtral_8x7b_32768 = custom_model("mixtral-8x7b-32768")


class TogetheraiModels:
    @staticmethod
    async def send_together_request(
        model: str = "",
        image_data: Union[List[str], str, None] = None,
        temperature: float = 0.7,
        max_tokens: int = 4000,
        require_json_output: bool = False,
        messages: Optional[List[Dict[str, str]]] = None,
        stream: bool = False,
    ) -> Union[Tuple[str, Optional[Exception]], AsyncGenerator[str, None]]:
        """
        Sends a request to Together AI using the messages API format.
        """
        spinner = Halo(text="Sending request to Together AI...", spinner="dots")
        spinner.start()

        try:
            api_key = config.validate_api_key("TOGETHERAI_API_KEY")
            client = wrap_openai(OpenAI(api_key=api_key, base_url="https://api.together.xyz/v1"))

            # Process images if present
            if image_data:
                last_user_msg = next(
                    (msg for msg in reversed(messages) if msg["role"] == "user"), None
                )
                if last_user_msg:
                    content = []
                    if isinstance(image_data, str):
                        image_data = [image_data]

                    for i, image in enumerate(image_data, start=1):
                        content.append({"type": "text", "text": f"Image {i}:"})
                        if image.startswith(("http://", "https://")):
                            content.append({"type": "image_url", "image_url": {"url": image}})
                        else:
<<<<<<< HEAD
                            content.append(
                                {
                                    "type": "image_url",
                                    "image_url": {"url": f"data:image/jpeg;base64,{image}"},
                                }
                            )
=======
                            content.append({
                                "type": "image_url",
                                "image_url": {"url": f"data:image/jpeg;base64,{image}"}
                            })
>>>>>>> fb8461d9

                    # Add original text content
                    content.append({"type": "text", "text": last_user_msg["content"]})
                    last_user_msg["content"] = content

            # Log request details after any message modifications
            logger.debug(
                f"[LLM] TogetherAI ({model}) Request: {json.dumps({'messages': messages, 'temperature': temperature, 'max_tokens': max_tokens, 'require_json_output': require_json_output, 'stream': stream}, separators=(',', ':'))}"
            )

            if stream:
                spinner.stop()

                async def stream_generator():
                    full_message = ""
                    logger.debug("Stream started")
                    try:
                        response = client.chat.completions.create(
                            model=model,
                            messages=messages,
                            temperature=temperature,
                            max_tokens=max_tokens,
                            response_format={"type": "json_object"}
                            if require_json_output
                            else None,
                            stream=True,
                        )

                        for chunk in response:
                            if chunk.choices[0].delta.content:
                                content = chunk.choices[0].delta.content
                                full_message += content
                                yield content
                        logger.debug("Stream complete")
                        logger.debug(f"Full message: {full_message}")
                        yield "\n"
                    except Exception as e:
                        logger.error(f"An error occurred during streaming: {e}")
                        yield ""
                        yield "\n"

                return stream_generator()

            # Non-streaming logic
            spinner.text = f"Waiting for {model} response..."
            response = client.chat.completions.create(
                model=model,
                messages=messages,
                temperature=temperature,
                max_tokens=max_tokens,
                response_format={"type": "json_object"} if require_json_output else None,
            )

            content = response.choices[0].message.content
            spinner.succeed("Request completed")

            # Compress the response to single line if it's JSON
            if require_json_output:
                try:
                    json_response = parse_json_response(content)
                    compressed_content = json.dumps(json_response, separators=(",", ":"))
                    logger.debug(f"[LLM] API Response: {compressed_content}")
                    return compressed_content, None
                except ValueError as e:
                    return "", e

            # For non-JSON responses, keep original formatting but make single line
            logger.debug(f"[LLM] API Response: {' '.join(content.strip().splitlines())}")
            return content.strip(), None

        except Exception as e:
            spinner.fail("Request failed")
            logger.error(f"Unexpected error: {str(e)}")
            return "", e
        finally:
            if spinner.spinner_id:  # Check if spinner is still running
                spinner.stop()

    @staticmethod
    def custom_model(model_name: str):
        async def wrapper(
            image_data: Union[List[str], str, None] = None,
            temperature: float = 0.7,
            max_tokens: int = 4000,
            require_json_output: bool = False,
            messages: Optional[List[Dict[str, str]]] = None,
            stream: bool = False,
        ) -> Union[Tuple[str, Optional[Exception]], AsyncGenerator[str, None]]:
            return await TogetheraiModels.send_together_request(
                model=model_name,
                image_data=image_data,
                temperature=temperature,
                max_tokens=max_tokens,
                require_json_output=require_json_output,
                messages=messages,
                stream=stream,
            )

        return wrapper

    meta_llama_3_1_70b_instruct_turbo = custom_model("meta-llama/Meta-Llama-3.1-70B-Instruct-Turbo")


class GeminiModels:
    """
    Class containing methods for interacting with Google's Gemini models using the chat format.
    """

    @staticmethod
    async def send_gemini_request(
        model: str = "",
        image_data: Union[List[str], str, None] = None,
        temperature: float = 0.7,
        max_tokens: int = 4000,
        require_json_output: bool = False,
        messages: Optional[List[Dict[str, str]]] = None,
        stream: bool = False,
    ) -> Union[Tuple[str, Optional[Exception]], AsyncGenerator[str, None]]:
        """
        Sends a request to Gemini using the chat format.
        """
        # Create spinner only once at the start
        spinner = Halo(text=f"Sending request to Gemini ({model})...", spinner="dots")

        try:
            # Start spinner
            spinner.start()

            # Configure API and model
            api_key = config.validate_api_key("GEMINI_API_KEY")
            genai.configure(api_key=api_key)

            generation_config = {
                "temperature": temperature,
                "max_output_tokens": max_tokens,
            }

            if require_json_output:
                generation_config.update({"response_mime_type": "application/json"})

            model_instance = genai.GenerativeModel(
                model_name=model, generation_config=genai.GenerationConfig(**generation_config)
            )
            # Print all messages together after spinner starts
            logger.debug(
                f"[LLM] Gemini ({model}) Request: {json.dumps({'messages': messages, 'temperature': temperature, 'max_tokens': max_tokens, 'require_json_output': require_json_output, 'stream': stream}, separators=(',', ':'))}"
            )

            if stream:
                spinner.stop()
                last_user_message = next(
                    (msg["content"] for msg in reversed(messages) if msg["role"] == "user"), ""
                )
                full_message = ""
                logger.debug("Stream started")

                try:
                    response = model_instance.generate_content(last_user_message, stream=True)
                    for chunk in response:
                        if chunk.text:
                            content = chunk.text
                            full_message += content
                            yield content

                    logger.debug("Stream complete")
                    logger.debug(f"Full message: {full_message}")
                except Exception as e:
                    logger.error(f"Gemini streaming error: {str(e)}")
                    yield ""
            else:
                # Non-streaming: Use chat format
                chat = model_instance.start_chat(history=[])

                # Process messages and images
                if messages:
                    for msg in messages:
                        role = msg["role"]
                        content = msg["content"]

                        if role == "user":
                            if image_data and msg == messages[-1]:
                                parts = []
                                if isinstance(image_data, str):
                                    image_data = [image_data]
                                for img in image_data:
                                    parts.append({"mime_type": "image/jpeg", "data": img})
                                    parts.append(content)
                                    response = chat.send_message(parts)
                            else:
                                response = chat.send_message(content)
                        elif role == "assistant":
                            chat.history.append({"role": "model", "parts": [content]})

                # Get the final response
                text_output = response.text.strip()
                spinner.succeed("Request completed")

                # Print response
                logger.debug(f"[LLM] API Response: {text_output.strip()}")

                if require_json_output:
                    try:
                        parsed = json.loads(text_output)
                        yield json.dumps(parsed)
                    except ValueError as ve:
                        logger.error(f"Failed to parse Gemini response as JSON: {ve}")
                        yield ""
                else:
                    yield text_output

        except Exception as e:
            spinner.fail("Gemini request failed")
            logger.error(f"Unexpected error for Gemini model ({model}): {str(e)}")
            yield ""

    @staticmethod
    def custom_model(model_name: str):
        async def wrapper(
            image_data: Union[List[str], str, None] = None,
            temperature: float = 0.7,
            max_tokens: int = 4000,
            require_json_output: bool = False,
            messages: Optional[List[Dict[str, str]]] = None,
            stream: bool = False,
        ) -> Union[Tuple[str, Optional[Exception]], AsyncGenerator[str, None]]:
            if stream:
                # For streaming, simply return the asynchronous generator.
                return GeminiModels.send_gemini_request(
                    model=model_name,
                    image_data=image_data,
                    temperature=temperature,
                    max_tokens=max_tokens,
                    require_json_output=require_json_output,
                    messages=messages,
                    stream=True,
                )
            else:
                # For non-streaming, consume the entire async generator,
                # accumulating all yielded chunks into a single string.
                result = ""
                async for chunk in GeminiModels.send_gemini_request(
                    model=model_name,
                    image_data=image_data,
                    temperature=temperature,
                    max_tokens=max_tokens,
                    require_json_output=require_json_output,
                    messages=messages,
                    stream=False,
                ):
                    result += chunk
                return result, None

        return wrapper

    # Model-specific methods using custom_model
    # gemini_2_0_flash = custom_model("gemini-2.0-flash")  # Experimental
    gemini_1_5_flash = custom_model("gemini-1.5-flash")
    gemini_1_5_flash_8b = custom_model("gemini-1.5-flash-8b")
    gemini_1_5_pro = custom_model("gemini-1.5-pro")


class DeepseekModels:
    """
    Class containing methods for interacting with DeepSeek models.
    """

    @staticmethod
    def _preprocess_reasoner_messages(
        messages: List[Dict[str, str]], require_json_output: bool = False
    ) -> List[Dict[str, str]]:
        """
        Preprocess messages specifically for the DeepSeek Reasoner model:
        - Combine successive user messages
        - Combine successive assistant messages
        - Handle JSON output requirements

        Args:
            messages (List[Dict[str, str]]): Original messages array
            require_json_output (bool): Whether JSON output was requested

        Returns:
            List[Dict[str, str]]: Processed messages array
        """
        if require_json_output:
            logger.warning(
                "Warning: JSON output format is not supported for the Reasoner model. Request will proceed without JSON formatting."
            )

        if not messages:
            return messages

        processed = []
        current_role = None
        current_content = []

        for msg in messages:
            if msg["role"] == current_role:
                # Same role as previous message, append content
                current_content.append(msg["content"])
            else:
                # Different role, flush previous message if exists
                if current_role:
                    processed.append({"role": current_role, "content": "\n".join(current_content)})
                # Start new message
                current_role = msg["role"]
                current_content = [msg["content"]]

        if current_role:
            processed.append({"role": current_role, "content": "\n".join(current_content)})

        return processed

    @staticmethod
    async def send_deepseek_request(
        model: str = "",
        image_data: Union[List[str], str, None] = None,
        temperature: float = 0.7,
        max_tokens: int = 4000,
        require_json_output: bool = False,
        messages: Optional[List[Dict[str, str]]] = None,
        stream: bool = False,
    ) -> Union[Tuple[str, Optional[Exception]], AsyncGenerator[str, None]]:
        """
        Sends a request to DeepSeek models asynchronously.
        For the Reasoner model, returns both reasoning and answer as a tuple
        """
        spinner = Halo(text="Sending request to DeepSeek...", spinner="dots")
        spinner.start()

        try:
            # Validate and retrieve the DeepSeek API key
            api_key = config.validate_api_key("DEEPSEEK_API_KEY")
            if not api_key:
                raise ValueError("DeepSeek API key not found in environment variables.")

            # Create an AsyncOpenAI client
            client = wrap_openai(AsyncOpenAI(
                api_key=api_key,
                base_url="https://api.deepseek.com/v1",
            ))

            # Warn if image data was provided
            if image_data:
                logger.warning(
                    "Warning: DeepSeek API does not support image inputs. Images will be ignored."
                )

            # Preprocess messages only for the reasoner model
            if messages and model == "deepseek-reasoner":
                messages = DeepseekModels._preprocess_reasoner_messages(
                    messages, require_json_output
                )
                # Remove JSON requirement for reasoner model
                require_json_output = False
            # Log request details
            logger.debug(
                f"[LLM] DeepSeek ({model}) Request: {json.dumps({'messages': messages, 'temperature': temperature, 'max_tokens': max_tokens, 'require_json_output': require_json_output, 'stream': stream}, separators=(',', ':'))}"
            )

            request_params = {
                "model": model,
                "messages": messages,
                "temperature": temperature,
                "max_tokens": max_tokens,
            }

            # Add JSON output format if required (now only for non-reasoner models)
            if require_json_output:
                request_params["response_format"] = {"type": "json_object"}
                if messages and messages[-1]["role"] == "user":
                    messages[-1]["content"] += "\nPlease ensure the response is valid JSON."

            if stream:
                spinner.stop()  # Stop spinner before streaming

                async def stream_generator():
                    if model == "deepseek-reasoner":
                        full_reasoning = ""
                        full_answer = ""
                        in_reasoning = False
                        logger.debug("Stream started")
                        try:
                            response = await client.chat.completions.create(
                                stream=True, **request_params
                            )
                            async for chunk in response:
                                if chunk.choices[0].delta.reasoning_content:
                                    if not in_reasoning:
                                        in_reasoning = True
                                    content = chunk.choices[0].delta.reasoning_content
                                    full_reasoning += content
                                    yield content
                                elif chunk.choices[0].delta.content:
                                    if in_reasoning:
                                        in_reasoning = False
                                    content = chunk.choices[0].delta.content
                                    full_answer += content
                                    yield content
                            logger.debug(
                                f"Stream complete: reasoning: {full_reasoning}, answer: {full_answer}"
                            )
                        except Exception as e:
                            logger.error(f"An error occurred during streaming: {e}")
                            yield ""
                    else:
                        full_message = ""
                        logger.debug("Stream started")
                        try:
                            response = await client.chat.completions.create(
                                stream=True, **request_params
                            )
                            async for chunk in response:
                                if chunk.choices[0].delta.content:
                                    content = chunk.choices[0].delta.content
                                    full_message += content
                                    yield content
                            logger.debug("Stream complete")
                            logger.debug(f"Full message: {full_message}")
                        except Exception as e:
                            logger.error(f"An error occurred during streaming: {e}")
                            yield ""

                return stream_generator()

            # Non-streaming logic
            spinner.text = f"Waiting for {model} response..."
            response = await client.chat.completions.create(**request_params)

            if model == "deepseek-reasoner":
                reasoning = response.choices[0].message.reasoning_content
                content = response.choices[0].message.content
                # Instead of returning a formatted string, compress the output inline
                spinner.succeed("Request completed")
                compressed_reasoning = " ".join(reasoning.strip().split())
                compressed_answer = " ".join(content.strip().split())
                logger.debug(f"[LLM] API Response (Reasoning): {compressed_reasoning}")
                logger.debug(f"[LLM] API Response (Answer): {compressed_answer}")

                return (
                    compressed_reasoning,
                    compressed_answer,
                ), None  # Return tuple of (reasoning, answer)
            else:
                content = response.choices[0].message.content
                spinner.succeed("Request completed")
                compressed_content = " ".join(content.strip().split())
                logger.debug(f"[LLM] API Response: {compressed_content}")

                if require_json_output:
                    try:
                        return json.dumps(parse_json_response(content)), None
                    except ValueError as e:
                        logger.error(f"Failed to parse response as JSON: {e}")
                        return "", e

                return compressed_content, None

        except Exception as e:
            spinner.fail("Request failed")
            logger.error(f"Unexpected error: {str(e)}")
            return "", e
        finally:
            if spinner.spinner_id:  # Check if spinner is still running
                spinner.stop()

    @staticmethod
    def custom_model(model_name: str):
        async def wrapper(
            image_data: Union[List[str], str, None] = None,
            temperature: float = 0.7,
            max_tokens: int = 4000,
            require_json_output: bool = False,
            messages: Optional[List[Dict[str, str]]] = None,
            stream: bool = False,
        ) -> Union[Tuple[str, Optional[Exception]], AsyncGenerator[str, None]]:
            return await DeepseekModels.send_deepseek_request(
                model=model_name,
                image_data=image_data,
                temperature=temperature,
                max_tokens=max_tokens,
                require_json_output=require_json_output,
                messages=messages,
                stream=stream,
            )

        return wrapper

    # Model-specific methods using custom_model
    chat = custom_model("deepseek-chat")
    reasoner = custom_model("deepseek-reasoner")


class HuggingFaceModels:
    """
    Class containing methods for interacting with HuggingFace models via InferenceClient.
    """

    @staticmethod
    async def send_huggingface_request(
        model: str = "",
        image_data: Union[List[str], str, None] = None,
        temperature: float = 0.7,
        max_tokens: int = 4000,
        require_json_output: bool = False,
        messages: Optional[List[Dict[str, str]]] = None,
        stream: bool = False,
    ) -> Union[Tuple[str, Optional[Exception]], AsyncGenerator[str, None]]:
        """
        Sends a request to HuggingFace Inference API asynchronously and handles retries.
        """
        spinner = Halo(text="Sending request to HuggingFace...", spinner="dots")
        spinner.start()

        try:
            # Initialize the client with API token from environment
            client = InferenceClient(model=model, token=config.HF_TOKEN)

            # Convert messages to prompt format
            prompt = ""
            if messages:
                for msg in messages:
                    role = msg["role"]
                    content = msg["content"]

                    if role == "system":
                        prompt += f"<|system|>{content}\n"
                    elif role == "user":
                        prompt += f"<|user|>{content}\n"
                    elif role == "assistant":
                        prompt += f"<|assistant|>{content}\n"

            # Handle image inputs if present
            if image_data:
                if isinstance(image_data, str):
                    image_data = [image_data]
                for img in image_data:
                    if prompt:
                        prompt += "\n"
                    prompt += f"<image>{img}</image>"

            logger.debug(
                f"[LLM] HuggingFace ({model}) Request: {json.dumps({'prompt': prompt, 'temperature': temperature, 'max_tokens': max_tokens, 'require_json_output': require_json_output, 'stream': stream}, separators=(',', ':'))}"
            )

            if stream:
                spinner.stop()

                async def stream_generator():
                    full_message = ""
                    logger.debug("Stream started")
                    try:
                        response = client.text_generation(
                            prompt,
                            max_new_tokens=max_tokens,
                            temperature=temperature,
                            stream=True,
                        )

                        for chunk in response:
                            if chunk.token.text:
                                content = chunk.token.text
                                full_message += content
                                yield content

                        logger.debug("Stream complete")
                        logger.debug(f"Full message: {full_message}")
                    except Exception as e:
                        logger.error(f"An error occurred during streaming: {e}", exc_info=True)
                        yield ""

                return stream_generator()

            spinner.text = f"Waiting for {model} response..."

            parameters = {
                "max_new_tokens": max_tokens,
                "temperature": temperature,
                "return_full_text": False,
            }

            if require_json_output:
                parameters["do_sample"] = False  # More deterministic for JSON outputs

            response = client.text_generation(prompt, **parameters)

            content = response
            spinner.succeed("Request completed")

            # Handle JSON output if required
            if require_json_output:
                try:
                    json_response = parse_json_response(content)
                    compressed_content = json.dumps(json_response, separators=(",", ":"))
                    logger.debug(f"[LLM] API Response: {compressed_content}")
                    return compressed_content, None
                except ValueError as e:
                    return "", e

            # For non-JSON responses, keep original formatting but make single line
            logger.debug(f"[LLM] API Response: {' '.join(content.strip().splitlines())}")
            return content.strip(), None

        except HfHubHTTPError as e:
            spinner.fail("HuggingFace Token Error")
            if e.response.status_code == 401:
                logger.error("Authentication failed: Please check your HuggingFace token")
            elif e.response.status_code == 429:
                logger.error("Rate limit exceeded")
            else:
                logger.error(f"HuggingFace API error: {str(e)}")
            return "", e
        except Exception as e:
            spinner.fail("Request failed")
            logger.error(f"Unexpected error: {str(e)}")
            return "", e
        finally:
            if spinner.spinner_id:
                spinner.stop()

    @staticmethod
    def custom_model(model_name: str):
        async def wrapper(
            image_data: Union[List[str], str, None] = None,
            temperature: float = 0.7,
            max_tokens: int = 4000,
            require_json_output: bool = False,
            messages: Optional[List[Dict[str, str]]] = None,
            stream: bool = False,
        ) -> Union[Tuple[str, Optional[Exception]], AsyncGenerator[str, None]]:
            return await HuggingFaceModels.send_huggingface_request(
                model=model_name,
                image_data=image_data,
                temperature=temperature,
                max_tokens=max_tokens,
                require_json_output=require_json_output,
                messages=messages,
                stream=stream,
            )

        return wrapper

    # Add commonly used models
    qwen2_5_coder = custom_model("Qwen/Qwen2.5-Coder-32B-Instruct")
    meta_llama_3_8b = custom_model("meta-llama/Meta-Llama-3-8B-Instruct")<|MERGE_RESOLUTION|>--- conflicted
+++ resolved
@@ -1164,19 +1164,10 @@
                         if image.startswith(("http://", "https://")):
                             content.append({"type": "image_url", "image_url": {"url": image}})
                         else:
-<<<<<<< HEAD
-                            content.append(
-                                {
-                                    "type": "image_url",
-                                    "image_url": {"url": f"data:image/jpeg;base64,{image}"},
-                                }
-                            )
-=======
                             content.append({
                                 "type": "image_url",
                                 "image_url": {"url": f"data:image/jpeg;base64,{image}"}
                             })
->>>>>>> fb8461d9
 
                     # Add original text content
                     content.append({"type": "text", "text": last_user_msg["content"]})
