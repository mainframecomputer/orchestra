# Copyright 2024 Mainframe-Orchestra Contributors. Licensed under Apache License 2.0.

from zoneinfo import ZoneInfo
from abc import ABC, abstractmethod
import os
from typing import Optional


class Config(ABC):
    """Base configuration class that can be extended by applications."""

    DEFAULT_TIMEZONE = ZoneInfo("America/New_York")

    # LLM Provider API Keys
    OPENAI_API_KEY: Optional[str] = None
    ANTHROPIC_API_KEY: Optional[str] = None
    GROQ_API_KEY: Optional[str] = None
    OPENROUTER_API_KEY: Optional[str] = None
    TOGETHERAI_API_KEY: Optional[str] = None

    @classmethod
    def validate_api_key(cls, key_name: str) -> str:
        """Validate and return a specific API key when it's needed."""
        key_value = getattr(cls, key_name, None) or os.getenv(key_name)
        if not key_value:
            raise ValueError(f"{key_name} environment variable is not set")
        return key_value

    @classmethod
    @abstractmethod
    def validate_required_env_vars(cls) -> None:
        """Validate required environment variables for the application."""
        raise NotImplementedError("Subclasses must implement validate_required_env_vars")


# Simple environment-based config for direct use
class EnvConfig(Config):
    """Environment-based configuration that pulls from env vars."""

<<<<<<< HEAD

=======
>>>>>>> d52fb9d5
    def __init__(self):
        # Initialize LLM Provider API Keys from environment variables
        self.OPENAI_API_KEY = os.getenv("OPENAI_API_KEY")
        self.ANTHROPIC_API_KEY = os.getenv("ANTHROPIC_API_KEY")
        self.GROQ_API_KEY = os.getenv("GROQ_API_KEY")
        self.OPENROUTER_API_KEY = os.getenv("OPENROUTER_API_KEY")
        self.TOGETHERAI_API_KEY = os.getenv("TOGETHERAI_API_KEY")

    @classmethod
    def validate_required_env_vars(cls) -> None:
        pass  # No validation required for basic usage


config = EnvConfig()<|MERGE_RESOLUTION|>--- conflicted
+++ resolved
@@ -37,10 +37,7 @@
 class EnvConfig(Config):
     """Environment-based configuration that pulls from env vars."""
 
-<<<<<<< HEAD
 
-=======
->>>>>>> d52fb9d5
     def __init__(self):
         # Initialize LLM Provider API Keys from environment variables
         self.OPENAI_API_KEY = os.getenv("OPENAI_API_KEY")
